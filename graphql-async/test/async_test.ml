open Async_kernel
open Async_unix

let yojson =
  ( module struct
<<<<<<< HEAD
    type t = Yojson.Basic.json
=======
    type t = Yojson.Basic.json [@@warning "-3"]
>>>>>>> b8ebe082

    let pp formatter t =
      Format.pp_print_text formatter (Yojson.Basic.pretty_to_string t)

    let equal = ( = )
  end : Alcotest.TESTABLE
    with type t = Yojson.Basic.json )
<<<<<<< HEAD
=======
  [@@warning "-3"]
>>>>>>> b8ebe082

let test_query schema ctx query expected =
  Thread_safe.block_on_async_exn (fun () ->
      match Graphql_parser.parse query with
      | Error err -> failwith err
      | Ok doc ->
          (Graphql_async.Schema.execute schema ctx doc >>= function
           | Ok (`Response data) -> Async_kernel.return data
           | Ok (`Stream stream) ->
               Async_kernel.Pipe.to_list stream >>| fun lst ->
               `List
                 Core_kernel.(
                   List.map lst ~f:(fun x -> Option.value_exn (Result.ok x)))
           | Error err -> Async_kernel.return err)
          >>| fun result ->
          Alcotest.check yojson "invalid execution result" expected result)

let schema =
  Graphql_async.Schema.(
    schema
      [
        field "direct_string" ~typ:(non_null string)
          ~args:Arg.[]
          ~resolve:(fun _ () -> "foo");
        io_field "io_int" ~typ:(non_null int)
          ~args:Arg.[]
          ~resolve:(fun _ () -> Deferred.return (Ok 42));
      ]
      ~subscriptions:
        [
          subscription_field "int_stream" ~typ:(non_null int)
            ~args:Arg.[]
            ~resolve:(fun _ ->
              Async_kernel.Deferred.Result.return
                (Async_kernel.Pipe.of_list [ 1; 2; 3 ]));
        ])

let suite =
  [
    ( "execution",
      `Quick,
      fun () ->
        test_query schema () "{ direct_string io_int  }"
          (`Assoc
            [
              ( "data",
                `Assoc
                  [ ("direct_string", `String "foo"); ("io_int", `Int 42) ] );
            ]) );
    ( "subscription",
      `Quick,
      fun () ->
        test_query schema () "subscription { int_stream }"
          (`List
            [
              `Assoc [ ("data", `Assoc [ ("int_stream", `Int 1) ]) ];
              `Assoc [ ("data", `Assoc [ ("int_stream", `Int 2) ]) ];
              `Assoc [ ("data", `Assoc [ ("int_stream", `Int 3) ]) ];
            ]) );
  ]

let () = Alcotest.run "graphql-server" [ ("async", suite) ]<|MERGE_RESOLUTION|>--- conflicted
+++ resolved
@@ -3,11 +3,7 @@
 
 let yojson =
   ( module struct
-<<<<<<< HEAD
-    type t = Yojson.Basic.json
-=======
     type t = Yojson.Basic.json [@@warning "-3"]
->>>>>>> b8ebe082
 
     let pp formatter t =
       Format.pp_print_text formatter (Yojson.Basic.pretty_to_string t)
@@ -15,10 +11,7 @@
     let equal = ( = )
   end : Alcotest.TESTABLE
     with type t = Yojson.Basic.json )
-<<<<<<< HEAD
-=======
   [@@warning "-3"]
->>>>>>> b8ebe082
 
 let test_query schema ctx query expected =
   Thread_safe.block_on_async_exn (fun () ->
