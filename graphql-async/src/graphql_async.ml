--- conflicted
+++ resolved
@@ -1,33 +1,3 @@
-<<<<<<< HEAD
-module Err = struct
-  type t = string
-
-  let message_of_error t = t
-
-  let extensions_of_error _t = []
-end
-
-module Schema =
-  Graphql_schema.Make
-    (struct
-      include Async_kernel.Deferred
-
-      let bind x f = bind x ~f
-
-      module Stream = struct
-        type 'a t = 'a Async_kernel.Pipe.Reader.t
-
-        let map t f =
-          Async_kernel.Pipe.map' t ~f:(fun q ->
-              Async_kernel.Deferred.Queue.map q ~f)
-
-        let iter t f = Async_kernel.Pipe.iter t ~f
-
-        let close = Async_kernel.Pipe.close_read
-      end
-    end)
-    (Err)
-=======
 module Schema =
   Graphql_schema.Make
     (struct
@@ -53,5 +23,4 @@
       let message_of_field_error t = t
 
       let extensions_of_field_error _t = None
-    end)
->>>>>>> b8ebe082
+    end)