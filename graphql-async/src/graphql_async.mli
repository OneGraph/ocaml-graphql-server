--- conflicted
+++ resolved
@@ -1,11 +1,6 @@
 (** GraphQL schema with Async support *)
 module Schema : sig
-<<<<<<< HEAD
-  include Graphql_intf.Schema with type 'a io = 'a Async_kernel.Deferred.t
-                              and type 'a stream = 'a Async_kernel.Pipe.Reader.t
-                              and type err = string
-=======
   include Graphql_intf.Schema with type 'a Io.t = 'a Async_kernel.Deferred.t
                               and type 'a Io.Stream.t = 'a Async_kernel.Pipe.Reader.t
->>>>>>> 79ba8004
+                              and type err = string
 end