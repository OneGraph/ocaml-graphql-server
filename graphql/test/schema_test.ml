let test_query = Test_common.test_query Test_schema.schema ()

let suite =
  [
    ( "query",
      `Quick,
      fun () ->
        let query = "{ users { id } }" in
        test_query query
          (`Assoc
            [
              ( "data",
                `Assoc
                  [
                    ( "users",
                      `List
                        [
                          `Assoc [ ("id", `Int 1) ];
                          `Assoc [ ("id", `Int 2) ];
                        ] );
                  ] );
            ]) );
    ( "mutation",
      `Quick,
      fun () ->
        let query =
          "mutation { add_user(name: \"Charlie\", role: \"user\") { name } }"
        in
        test_query query
          (`Assoc
            [
              ( "data",
                `Assoc
                  [
                    ( "add_user",
                      `List
                        [
                          `Assoc [ ("name", `String "Alice") ];
                          `Assoc [ ("name", `String "Bob") ];
                          `Assoc [ ("name", `String "Charlie") ];
                        ] );
                  ] );
            ]) );
    ( "__typename",
      `Quick,
      fun () ->
        let query = "{ __typename }" in
        test_query query
          (`Assoc [ ("data", `Assoc [ ("__typename", `String "query") ]) ]) );
    ( "select operation (no operations)",
      `Quick,
      fun () ->
        let query = "fragment x on y { z }" in
        test_query query
          (`Assoc
            [
              ( "errors",
                `List [ `Assoc [ ("message", `String "No operation found") ] ]
              );
            ]) );
    ( "select operation (one operation, no operation name)",
      `Quick,
      fun () ->
        let query = "query a { a: __typename }" in
        test_query query
          (`Assoc [ ("data", `Assoc [ ("a", `String "query") ]) ]) );
    ( "select operation (one operation, matching operation name)",
      `Quick,
      fun () ->
        let query = "query a { a: __typename }" in
        test_query query ~operation_name:"a"
          (`Assoc [ ("data", `Assoc [ ("a", `String "query") ]) ]) );
    ( "select operation (one operation, missing operation name)",
      `Quick,
      fun () ->
        let query = "query a { a: __typename }" in
        test_query query ~operation_name:"b"
          (`Assoc
            [
              ( "errors",
                `List [ `Assoc [ ("message", `String "Operation not found") ] ]
              );
            ]) );
    ( "select operation (multiple operations, no operation name)",
      `Quick,
      fun () ->
        let query = "query a { a: __typename } query b { b: __typename }" in
        test_query query
          (`Assoc
            [
              ( "errors",
                `List
                  [ `Assoc [ ("message", `String "Operation name required") ] ]
              );
            ]) );
    ( "select operation (multiple operations, matching operation name)",
      `Quick,
      fun () ->
        let query = "query a { a: __typename } query b { b: __typename }" in
        test_query query ~operation_name:"b"
          (`Assoc [ ("data", `Assoc [ ("b", `String "query") ]) ]) );
    ( "select operation (multiple operations, missing operation name)",
      `Quick,
      fun () ->
        let query = "query a { a: __typename } query b { b: __typename }" in
        test_query query ~operation_name:"c"
          (`Assoc
            [
              ( "errors",
                `List [ `Assoc [ ("message", `String "Operation not found") ] ]
              );
            ]) );
    ( "undefined field on query root",
      `Quick,
      fun () ->
        let query = "{ foo { bar } }" in
        test_query query
          (`Assoc
            [
              ( "errors",
                `List
                  [
                    `Assoc
                      [
                        ( "message",
                          `String "Field 'foo' is not defined on type 'query'"
                        );
                      ];
                  ] );
            ]) );
    ( "undefined field on object type",
      `Quick,
      fun () ->
        let query = "{ users { id foo } }" in
        test_query query
          (`Assoc
            [
              ( "errors",
                `List
                  [
                    `Assoc
                      [
                        ( "message",
                          `String "Field 'foo' is not defined on type 'user'"
                        );
                      ];
                  ] );
            ]) );
    ( "fragments cannot form cycles",
      `Quick,
      fun () ->
        let query =
          {|
      fragment F1 on Foo {
        ... on Bar {
          baz {
            ... F2
          }
        }
      }

      fragment F2 on Qux {
        ... F1
      }

      {
        ... F1
      }
    |}
        in
        test_query query
          (`Assoc
            [
              ( "errors",
                `List
                  [
                    `Assoc
                      [
                        ("message", `String "Fragment cycle detected: F1, F2");
                      ];
                  ] );
            ]) );
<<<<<<< HEAD
=======
    ( "fragments combine nested fields",
      `Quick,
      fun () ->
        let query =
          {|
      query Q {
        users {
          role
        }
        ...F1
      }
      fragment F1 on query {
        users {
          name
        }
      }
    |}
        in
        test_query query
          (`Assoc
            [
              ( "data",
                `Assoc
                  [
                    ( "users",
                      `List
                        [
                          `Assoc
                            [
                              ("role", `String "admin");
                              ("name", `String "Alice");
                            ];
                          `Assoc
                            [
                              ("role", `String "user");
                              ("name", `String "Bob");
                            ];
                          `Assoc
                            [
                              ("role", `String "user");
                              ("name", `String "Charlie");
                            ];
                        ] );
                  ] );
            ]) );
>>>>>>> b8ebe082
    ( "introspection query should be accepted",
      `Quick,
      fun () ->
        let query =
          {|
      query IntrospectionQuery {
        __schema {
          queryType { name }
          mutationType { name }
          subscriptionType { name }
          types {
            ...FullType
          }
          directives {
            name
            description
            locations
            args {
              ...InputValue
            }
          }
        }
      }

      fragment FullType on __Type {
        kind
        name
        description
        fields(includeDeprecated: true) {
          name
          description
          args {
            ...InputValue
          }
          type {
            ...TypeRef
          }
          isDeprecated
          deprecationReason
        }
        inputFields {
          ...InputValue
        }
        interfaces {
          ...TypeRef
        }
        enumValues(includeDeprecated: true) {
          name
          description
          isDeprecated
          deprecationReason
        }
        possibleTypes {
          ...TypeRef
        }
      }

      fragment InputValue on __InputValue {
        name
        description
        type { ...TypeRef }
        defaultValue
      }

      fragment TypeRef on __Type {
        kind
        name
        ofType {
          kind
          name
          ofType {
            kind
            name
            ofType {
              kind
              name
              ofType {
                kind
                name
                ofType {
                  kind
                  name
                  ofType {
                    kind
                    name
                    ofType {
                      kind
                      name
                    }
                  }
                }
              }
            }
          }
        }
      }
    |}
        in
        match Graphql_parser.parse query with
        | Error err -> failwith err
        | Ok doc -> (
            match Graphql.Schema.execute Test_schema.schema () doc with
            | Ok _ -> ()
            | Error err -> failwith (Yojson.Basic.pretty_to_string err) ) );
    ( "subscription",
      `Quick,
      fun () ->
        let query = "subscription { subscribe_to_user { id name } }" in
        test_query query
          (`List
            [
              `Assoc
                [
                  ( "data",
                    `Assoc
                      [
                        ( "subscribe_to_user",
                          `Assoc [ ("id", `Int 1); ("name", `String "Alice") ]
                        );
                      ] );
                ];
            ]) );
    ( "subscription returns an error",
      `Quick,
      fun () ->
        let query =
          "subscription { subscribe_to_user(error: true) { id name } }"
        in
        test_query query
          (`Assoc
            [
              ( "errors",
                `List
                  [
                    `Assoc
                      [
                        ("message", `String "stream error");
                        ("path", `List [ `String "subscribe_to_user" ]);
                      ];
                  ] );
              ("data", `Null);
            ]) );
    ( "subscriptions: exn inside the stream",
      `Quick,
      fun () ->
        let query =
          "subscription { subscribe_to_user(raise: true) { id name } }"
        in
        test_query query (`String "caught stream exn") );
    ( "subscription returns more than one value",
      `Quick,
      fun () ->
        let query =
          "subscription { subscribe_to_user(first: 2) { id name } }"
        in
        test_query query
          (`List
            [
              `Assoc
                [
                  ( "data",
                    `Assoc
                      [
                        ( "subscribe_to_user",
                          `Assoc [ ("id", `Int 1); ("name", `String "Alice") ]
                        );
                      ] );
                ];
              `Assoc
                [
                  ( "data",
                    `Assoc
                      [
                        ( "subscribe_to_user",
                          `Assoc [ ("id", `Int 2); ("name", `String "Bob") ] );
                      ] );
                ];
            ]) );
<<<<<<< HEAD
=======
    ( "subscription field that doesn't exist",
      `Quick,
      fun () ->
        let query = "subscription { dont_exist { id name } }" in
        test_query query
          (`Assoc
            [
              ( "errors",
                `List
                  [
                    `Assoc
                      [
                        ( "message",
                          `String
                            "Field 'dont_exist' is not defined on type \
                             'subscription'" );
                      ];
                  ] );
            ]) );
>>>>>>> b8ebe082
  ]<|MERGE_RESOLUTION|>--- conflicted
+++ resolved
@@ -180,8 +180,6 @@
                       ];
                   ] );
             ]) );
-<<<<<<< HEAD
-=======
     ( "fragments combine nested fields",
       `Quick,
       fun () ->
@@ -227,7 +225,6 @@
                         ] );
                   ] );
             ]) );
->>>>>>> b8ebe082
     ( "introspection query should be accepted",
       `Quick,
       fun () ->
@@ -406,8 +403,6 @@
                       ] );
                 ];
             ]) );
-<<<<<<< HEAD
-=======
     ( "subscription field that doesn't exist",
       `Quick,
       fun () ->
@@ -427,5 +422,4 @@
                       ];
                   ] );
             ]) );
->>>>>>> b8ebe082
   ]