--- conflicted
+++ resolved
@@ -4,11 +4,7 @@
 
 let suite =
   [
-<<<<<<< HEAD
-    ( "not deprecated",
-=======
     ( "__schema: not deprecated",
->>>>>>> b8ebe082
       `Quick,
       fun () ->
         let schema =
@@ -49,11 +45,7 @@
                         ] );
                   ] );
             ]) );
-<<<<<<< HEAD
-    ( "default deprecation",
-=======
     ( "__schema: default deprecation",
->>>>>>> b8ebe082
       `Quick,
       fun () ->
         let schema =
@@ -94,11 +86,7 @@
                         ] );
                   ] );
             ]) );
-<<<<<<< HEAD
-    ( "deprecated-without-reason",
-=======
     ( "__schema: deprecated-without-reason",
->>>>>>> b8ebe082
       `Quick,
       fun () ->
         let schema =
@@ -140,11 +128,7 @@
                         ] );
                   ] );
             ]) );
-<<<<<<< HEAD
-    ( "deprecated with reason",
-=======
     ( "__schema: deprecated with reason",
->>>>>>> b8ebe082
       `Quick,
       fun () ->
         let schema =
@@ -188,11 +172,7 @@
                         ] );
                   ] );
             ]) );
-<<<<<<< HEAD
-    ( "deduplicates argument types",
-=======
     ( "__schema: deduplicates argument types",
->>>>>>> b8ebe082
       `Quick,
       fun () ->
         let schema =
@@ -228,8 +208,6 @@
                         ] );
                   ] );
             ]) );
-<<<<<<< HEAD
-=======
     ( "__type",
       `Quick,
       fun () ->
@@ -288,5 +266,4 @@
           (`Assoc
             [ ("data", `Assoc [ ("__typename", `String "MySubscription") ]) ])
     );
->>>>>>> b8ebe082
   ]