open Graphql

type role = User | Admin

type user = {
  id   : int;
  name : string;
  role : role;
}

let users = ref [
  { id = 1; name = "Alice"; role = Admin };
  { id = 2; name = "Bob"; role = User };
]

let role_values = Schema.([
  enum_value "user" ~value:User;
  enum_value "admin" ~value:Admin;
])

let role = Schema.(enum "role" ~values:role_values)
let input_role = Schema.Arg.(enum "role" ~values:role_values)

let user = Schema.(obj "user"
  ~fields:(fun _ -> [
    field "id"
      ~typ:(non_null int)
      ~args:Arg.[]
      ~resolve:(fun _ p -> p.id)
    ;
    field "name"
      ~typ:(non_null string)
      ~args:Arg.[]
      ~resolve:(fun _ p -> p.name)
    ;
    field "role"
      ~typ:(non_null role)
      ~args:Arg.[]
      ~resolve:(fun _ p -> p.role)
  ])
)

<<<<<<< HEAD
let schema : unit Schema.schema = Schema.(schema [
=======
(* Not available in List before OCaml 4.07 *)
let list_to_seq n l =
  let rec aux n l () = match n, l with
    | _, [] | 0, _ -> Seq.Nil
    | _, x :: tail -> Seq.Cons (x, aux (n - 1) tail)
  in
  aux n l

let schema = Schema.(schema [
>>>>>>> 91c09f8f
      field "users"
        ~typ:(non_null (list (non_null user)))
        ~args:Arg.[]
        ~resolve:(fun _ () -> !users)
    ]
    ~mutations:[
      field "add_user"
        ~typ:(non_null (list (non_null user)))
        ~args:Arg.[
          arg "name" ~typ:(non_null string);
          arg "role" ~typ:(non_null input_role)
        ]
        ~resolve:(fun _ () name role ->
          let id = Random.int 1000000 in
          users := List.append !users [{ id; name; role }];
          !users
        )
    ]
    ~subscriptions:[
      subscription_field "subscribe_to_user"
        ~typ:(non_null user)
        ~args:Arg.[
          arg' "error" ~typ:bool ~default:false;
          arg' "raise" ~typ:bool ~default:false;
          arg' "first" ~typ:int ~default:1;
        ]
        ~resolve:(fun () return_error raise_in_stream first ->
          if return_error then
            Error "stream error"
          else if raise_in_stream then
            Ok (fun () -> Seq.Cons (raise Not_found, (fun () -> Seq.Nil)))
          else
            Ok (list_to_seq first !users))
    ]
)<|MERGE_RESOLUTION|>--- conflicted
+++ resolved
@@ -40,9 +40,6 @@
   ])
 )
 
-<<<<<<< HEAD
-let schema : unit Schema.schema = Schema.(schema [
-=======
 (* Not available in List before OCaml 4.07 *)
 let list_to_seq n l =
   let rec aux n l () = match n, l with
@@ -52,7 +49,6 @@
   aux n l
 
 let schema = Schema.(schema [
->>>>>>> 91c09f8f
       field "users"
         ~typ:(non_null (list (non_null user)))
         ~args:Arg.[]
