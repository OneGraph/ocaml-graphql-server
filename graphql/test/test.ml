--- conflicted
+++ resolved
@@ -6,10 +6,7 @@
       ("variables", Variable_test.suite);
       ("introspection", Introspection_test.suite);
       ("errors", Error_test.suite);
-<<<<<<< HEAD
-=======
       ("custom_errors", Custom_error_test.suite);
->>>>>>> b8ebe082
       ("abstract", Abstract_test.suite);
       ("directives", Directives_test.suite);
     ]