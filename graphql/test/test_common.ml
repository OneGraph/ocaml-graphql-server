let yojson =
  ( module struct
    type t = Yojson.Basic.json

    let pp formatter t =
      Format.pp_print_text formatter (Yojson.Basic.pretty_to_string t)

    let equal = ( = )
  end : Alcotest.TESTABLE
    with type t = Yojson.Basic.json )
<<<<<<< HEAD
=======
  [@@warning "-3"]
>>>>>>> b8ebe082

let list_of_seq seq =
  let rec loop seq =
    match seq () with
    | Seq.Nil -> []
    | Seq.Cons (Ok x, next) -> x :: loop next
    | Seq.Cons (Error _, _) -> assert false
  in
  loop seq

let test_query schema ctx ?variables ?operation_name query expected =
  match Graphql_parser.parse query with
  | Error err -> failwith err
  | Ok doc ->
      let result =
        match
          Graphql.Schema.execute schema ctx ?variables ?operation_name doc
        with
        | Ok (`Response data) -> data
        | Ok (`Stream stream) -> (
            try
              match stream () with
              | Seq.Cons (Ok _, _) -> `List (list_of_seq stream)
              | Seq.Cons (Error err, _) -> err
              | Seq.Nil -> `Null
            with _ -> `String "caught stream exn" )
        | Error err -> err
      in
      Alcotest.check yojson "invalid execution result" expected result<|MERGE_RESOLUTION|>--- conflicted
+++ resolved
@@ -8,10 +8,7 @@
     let equal = ( = )
   end : Alcotest.TESTABLE
     with type t = Yojson.Basic.json )
-<<<<<<< HEAD
-=======
   [@@warning "-3"]
->>>>>>> b8ebe082
 
 let list_of_seq seq =
   let rec loop seq =
