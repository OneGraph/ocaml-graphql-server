--- conflicted
+++ resolved
@@ -2,12 +2,8 @@
  (name graphql_test)
  (wrapped false)
  (modules echo_schema schema_test test_common test_schema variable_test
-<<<<<<< HEAD
-   argument_test introspection_test error_test abstract_test directives_test)
-=======
    argument_test introspection_test error_test custom_error_test
    abstract_test directives_test)
->>>>>>> b8ebe082
  (libraries graphql alcotest)
  (flags
   (:standard -w -9)))
