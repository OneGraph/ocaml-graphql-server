<<<<<<< HEAD
(** GraphQL schema functor *)

(* IO signature *)
module type IO = sig
  type +'a t

  val return : 'a -> 'a t
  val bind : 'a t -> ('a -> 'b t) -> 'b t
end

(* Stream *)
module type Stream = sig
  type +'a io
  type 'a t

  val map : 'a t -> ('a -> 'b io) -> 'b t
end

(* Err *)
module type Err = sig
  type t

  val message_of_error : t -> string
  val extensions_of_error : t -> (string * Yojson.Basic.json) list
end


(* GraphQL schema functor *)
module Make (Io : IO) (Stream : Stream with type 'a io = 'a Io.t) (Err : Err) :
  Graphql_intf.Schema with type 'a io = 'a Io.t
                      and type 'a stream = 'a Stream.t
                      and type err = Err.t
=======
(* GraphQL schema functor *)
module Make (Io : Graphql_intf.IO) :
  Graphql_intf.Schema with module Io = Io
>>>>>>> 79ba8004
<|MERGE_RESOLUTION|>--- conflicted
+++ resolved
@@ -1,22 +1,3 @@
-<<<<<<< HEAD
-(** GraphQL schema functor *)
-
-(* IO signature *)
-module type IO = sig
-  type +'a t
-
-  val return : 'a -> 'a t
-  val bind : 'a t -> ('a -> 'b t) -> 'b t
-end
-
-(* Stream *)
-module type Stream = sig
-  type +'a io
-  type 'a t
-
-  val map : 'a t -> ('a -> 'b io) -> 'b t
-end
-
 (* Err *)
 module type Err = sig
   type t
@@ -25,14 +6,7 @@
   val extensions_of_error : t -> (string * Yojson.Basic.json) list
 end
 
-
 (* GraphQL schema functor *)
-module Make (Io : IO) (Stream : Stream with type 'a io = 'a Io.t) (Err : Err) :
-  Graphql_intf.Schema with type 'a io = 'a Io.t
-                      and type 'a stream = 'a Stream.t
-                      and type err = Err.t
-=======
-(* GraphQL schema functor *)
-module Make (Io : Graphql_intf.IO) :
+module Make (Io : Graphql_intf.IO) (Err : Err) :
   Graphql_intf.Schema with module Io = Io
->>>>>>> 79ba8004
+     and type err = Err.t