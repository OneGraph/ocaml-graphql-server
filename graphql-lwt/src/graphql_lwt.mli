--- conflicted
+++ resolved
@@ -4,8 +4,5 @@
     Graphql_intf.Schema
       with type 'a Io.t = 'a Lwt.t
        and type 'a Io.Stream.t = 'a Lwt_stream.t * (unit -> unit)
-<<<<<<< HEAD
-=======
        and type field_error = string
->>>>>>> b8ebe082
 end