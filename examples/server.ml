open Lwt.Infix
open Graphql_lwt

type role = User | Admin

type user = { id : int; name : string; role : role; friends : user list }

let rec alice = { id = 1; name = "Alice"; role = Admin; friends = [ bob ] }

and bob = { id = 2; name = "Bob"; role = User; friends = [ alice ] }

let users = [ alice; bob ]

let role =
  Schema.(
    enum "role"
      ~values:
        [
          enum_value "USER" ~value:User ~doc:"A regular user";
          enum_value "ADMIN" ~value:Admin ~doc:"An admin user";
        ])

let user =
  Schema.(
    obj "user" ~fields:(fun user ->
        [
          field "id"
            ~args:Arg.[]
            ~typ:(non_null int)
            ~resolve:(fun _ p -> p.id);
          field "name"
            ~args:Arg.[]
            ~typ:(non_null string)
            ~resolve:(fun _ p -> p.name);
          field "role"
            ~args:Arg.[]
            ~typ:(non_null role)
            ~resolve:(fun _ p -> p.role);
          field "friends"
            ~args:Arg.[]
            ~typ:(list (non_null user))
            ~resolve:(fun _ p -> Some p.friends);
        ]))

let rec consume_stream stream =
  Lwt.catch
    (fun () ->
      Lwt_stream.next stream >>= fun x ->
      let (Ok x | Error x) = x in
      Printf.eprintf "stream response: '%s'\n%!" (Yojson.Basic.to_string x);
      if Lwt_stream.is_closed stream then Lwt.return_unit
      else consume_stream stream)
    (function
      | Lwt_stream.Closed | Lwt_stream.Empty -> Lwt.return_unit
      | _ -> Lwt.return_unit)

let set_interval s f destroy =
  let rec set_interval_loop s f n =
    let timeout =
      Lwt_timeout.create s (fun () ->
          if n > 0 then (
            f ();
            set_interval_loop s f (n - 1) )
          else destroy ())
    in
    Lwt_timeout.start timeout
  in
  set_interval_loop s f 5

let schema =
  Schema.(
    schema
      [
        io_field "users"
          ~args:Arg.[]
          ~typ:(non_null (list (non_null user)))
          ~resolve:(fun _ () -> Lwt_result.return users);
        field "greeter" ~typ:string
          ~args:
            Arg.
              [
                arg "config"
                  ~typ:
                    (non_null
                       (obj "greeter_config"
                          ~coerce:(fun greeting name -> (greeting, name))
                          ~fields:
                            [
                              arg' "greeting" ~typ:string ~default:"hello";
                              arg "name" ~typ:(non_null string);
                            ]));
              ]
          ~resolve:(fun _ () (greeting, name) ->
            Some (Format.sprintf "%s, %s" greeting name));
      ]
      ~subscriptions:
        [
          subscription_field "subscribe_to_user" ~typ:(non_null user)
            ~args:Arg.[ arg' "intarg" ~typ:int ~default:42 ]
            ~resolve:(fun _info _intarg ->
              let user_stream, push_to_user_stream = Lwt_stream.create () in
              let destroy_stream () = push_to_user_stream None in
              set_interval 2
                (fun () ->
                  let idx = Random.int (List.length users) in
                  push_to_user_stream (Some (List.nth users idx)))
                destroy_stream;
              Lwt_result.return (user_stream, destroy_stream));
        ])

module Graphql_cohttp_lwt =
  Graphql_cohttp.Make (Graphql_lwt.Schema) (Cohttp_lwt_unix.IO)
    (Cohttp_lwt.Body)

let () =
  let open Printf in
  let on_exn = function
    | Unix.Unix_error (error, func, arg) ->
<<<<<<< HEAD
        Logs.warn (fun m ->
            m "Client connection error %s: %s(%S)" (Unix.error_message error)
              func arg)
    | exn -> Logs.err (fun m -> m "Unhandled exception: %a" Fmt.exn exn)
  in
  let callback = Graphql_cohttp_lwt.make_callback (fun _req -> ()) schema in
  let server = Cohttp_lwt_unix.Server.make_response_action ~callback () in
  let mode = `TCP (`Port 8080) in
=======
        printf "Client connection error %s: %s(%S)" (Unix.error_message error)
          func arg
    | exn -> printf "Unhandled exception: %s\n%!" (Printexc.to_string exn)
  in
  let callback = Graphql_cohttp_lwt.make_callback (fun _req -> ()) schema in
  let server = Cohttp_lwt_unix.Server.make_response_action ~callback () in
  let port = 8080 in
  let mode = `TCP (`Port port) in
  printf "listening on http://localhost:%d/graphql\n%!" port;
>>>>>>> b8ebe082
  Cohttp_lwt_unix.Server.create ~on_exn ~mode server |> Lwt_main.run<|MERGE_RESOLUTION|>--- conflicted
+++ resolved
@@ -116,16 +116,6 @@
   let open Printf in
   let on_exn = function
     | Unix.Unix_error (error, func, arg) ->
-<<<<<<< HEAD
-        Logs.warn (fun m ->
-            m "Client connection error %s: %s(%S)" (Unix.error_message error)
-              func arg)
-    | exn -> Logs.err (fun m -> m "Unhandled exception: %a" Fmt.exn exn)
-  in
-  let callback = Graphql_cohttp_lwt.make_callback (fun _req -> ()) schema in
-  let server = Cohttp_lwt_unix.Server.make_response_action ~callback () in
-  let mode = `TCP (`Port 8080) in
-=======
         printf "Client connection error %s: %s(%S)" (Unix.error_message error)
           func arg
     | exn -> printf "Unhandled exception: %s\n%!" (Printexc.to_string exn)
@@ -135,5 +125,4 @@
   let port = 8080 in
   let mode = `TCP (`Port port) in
   printf "listening on http://localhost:%d/graphql\n%!" port;
->>>>>>> b8ebe082
   Cohttp_lwt_unix.Server.create ~on_exn ~mode server |> Lwt_main.run